# coding: utf-8

from __future__ import unicode_literals

import copy

import requests
import webbrowser

from .exceptions import ResponseProcessException


class TapiocaInstantiator(object):

    def __init__(self, adapter_class):
        self.adapter_class = adapter_class

    def __call__(self, *args, **kwargs):
        return TapiocaClient(self.adapter_class(), api_params=kwargs)


class TapiocaClient(object):

    def __init__(self, api, data=None, response=None, request_kwargs=None,
                 api_params={}, resource=None, *args, **kwargs):
        self._api = api
        self._data = data
        self._response = response
        self._api_params = api_params
        self._request_kwargs = request_kwargs
        self._resource = resource

    def _wrap_in_tapioca(self, data, *args, **kwargs):
        return TapiocaClient(self._api.__class__(),
            data=data, api_params=self._api_params, *args, **kwargs)

    def _get_doc(self):
        resources = copy.copy(self._resource)
        docs = ("Automatic generated __doc__ from resource_mapping.\n"
                "Resource: %s\n"
                "Docs: %s\n" % (resources.pop('resource', ''),
                                resources.pop('docs', '')))
        for key, value in sorted(resources.items()):
            docs += "%s: %s\n" % (key.title(), value)
        docs = docs.strip()
        return docs

    __doc__ = property(_get_doc)

    def __call__(self, *args, **kwargs):
        data = self._data
        if kwargs:
            data = self._api.fill_resource_template_url(self._data, kwargs)

        return TapiocaClientExecutor(self._api.__class__(), data=data, api_params=self._api_params,
            resource=self._resource, response=self._response)

    def _get_client_from_name(self, name):
        if self._data and \
            ((isinstance(self._data, list) and isinstance(name, int)) or \
                (hasattr(self._data, '__iter__') and name in self._data)):
            return TapiocaClient(self._api.__class__(), data=self._data[name], api_params=self._api_params)

        resource_mapping = self._api.resource_mapping
        if name in resource_mapping:
            resource = resource_mapping[name]
            api_root = self._api.get_api_root(self._api_params)

            url = api_root.rstrip('/') + '/' + resource['resource'].lstrip('/')
            return TapiocaClient(self._api.__class__(), data=url, api_params=self._api_params,
                                 resource=resource)

    def __getattr__(self, name):
        ret = self._get_client_from_name(name)
        if ret is None:
            raise AttributeError(name)
        return ret

    def __getitem__(self, key):
        ret = self._get_client_from_name(key)
        if ret is None:
            raise KeyError(key)
        return ret

    def __dir__(self):
        if self._api and self._data is None:
            return [key for key in self._api.resource_mapping.keys()]

        if isinstance(self._data, dict):
            return self._data.keys()

        return []

    def __str__(self):
        import pprint
        pp = pprint.PrettyPrinter(indent=4)
        return """<{} object
{}>""".format(self.__class__.__name__, pp.pformat(self._data))

    def _repr_pretty_(self, p, cycle):
        p.text(self.__str__())

    def __len__(self):
        return len(self._data)


class TapiocaClientExecutor(TapiocaClient):

    def __init__(self, api, *args, **kwargs):
        super(TapiocaClientExecutor, self).__init__(api, *args, **kwargs)

    def __call__(self, *args, **kwargs):
        raise Exception("Cannot call a TapiocaClientExecutor object")

    def __getitem__(self, key):
<<<<<<< HEAD
        raise Exception("Cannot get item on a TapiocaClientExecutor object")
=======
        return object.__getitem__(key)
>>>>>>> 5e1c6505

    def __iter__(self):
        raise Exception("Cannot iterate over a TapiocaClientExecutor object")

    def __getattr__(self, name):
        return self._wrap_in_tapioca(getattr(self._data, name))

    def data(self):
        return self._data

    def response(self):
        if self._response is None:
            raise Exception("This instance has no response object")
        return self._response

    def _make_request(self, request_method, *args, **kwargs):
        if 'url' not in kwargs:
            kwargs['url'] = self._data

        request_kwargs = self._api.get_request_kwargs(self._api_params, *args, **kwargs)

        response = requests.request(request_method, **request_kwargs)

        try:
            data = self._api.process_response(response)
        except ResponseProcessException as e:
            client = self._wrap_in_tapioca(e.data, response=response, request_kwargs=request_kwargs)
            raise e.tapioca_exception(client=client)

        return self._wrap_in_tapioca(data, response=response, request_kwargs=request_kwargs)

    def get(self, *args, **kwargs):
        return self._make_request('GET', *args, **kwargs)

    def post(self, *args, **kwargs):
        return self._make_request('POST', *args, **kwargs)

    def put(self, *args, **kwargs):
        return self._make_request('PUT', *args, **kwargs)

    def patch(self, *args, **kwargs):
        return self._make_request('PATCH', *args, **kwargs)

    def delete(self, *args, **kwargs):
        return self._make_request('DELETE', *args, **kwargs)

    def _get_iterator_list(self):
        return self._api.get_iterator_list(self._data)

    def _get_iterator_next_request_kwargs(self):
        return self._api.get_iterator_next_request_kwargs(
            self._request_kwargs, self._data, self._response)

    def pages(self, **kwargs):
        executor = self
        iterator_list = executor._get_iterator_list()

        while iterator_list:
            for item in iterator_list:
                yield self._wrap_in_tapioca(item)

            next_request_kwargs = executor._get_iterator_next_request_kwargs()

            if not next_request_kwargs:
                break

            response = self.get(**next_request_kwargs)
            executor = response()
            iterator_list = executor._get_iterator_list()

    def open_docs(self):
        if not self._resource:
            raise KeyError()

        new = 2  # open in new tab
        webbrowser.open(self._resource['docs'], new=new)

    def open_in_browser(self):
        new = 2  # open in new tab
        webbrowser.open(self._data, new=new)<|MERGE_RESOLUTION|>--- conflicted
+++ resolved
@@ -113,11 +113,7 @@
         raise Exception("Cannot call a TapiocaClientExecutor object")
 
     def __getitem__(self, key):
-<<<<<<< HEAD
         raise Exception("Cannot get item on a TapiocaClientExecutor object")
-=======
-        return object.__getitem__(key)
->>>>>>> 5e1c6505
 
     def __iter__(self):
         raise Exception("Cannot iterate over a TapiocaClientExecutor object")
